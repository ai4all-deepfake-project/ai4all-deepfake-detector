# Deepfake Detection with CNNs – AI4ALL Ignite

<<<<<<< HEAD
Built a deep learning pipeline to detect manipulated video content using the SDFVD 2.0 deepfake dataset. Leveraged OpenCV, PyTorch, and transfer learning (ResNet18 / EfficientNet) to extract facial frames and classify each as real or fake. Developed a full inference pipeline and model interpretability using Grad-CAM, all within AI4ALL’s Ignite accelerator.

## Problem Statement <!--- do not change this line -->

With the increasing realism of AI-generated videos, deepfakes threaten trust in digital media, political stability, and online safety. Accurately detecting such manipulated content is critical for safeguarding public discourse, protecting individuals from misinformation, and enabling content moderation systems.

## Key Results <!--- do not change this line -->

1. Built a complete video classification pipeline that detects deepfakes frame-by-frame and aggregates predictions for video-level inference.
2. Trained a CNN model using ResNet18 and EfficientNet-B0 with over 900 real/fake videos from the SDFVD 2.0 dataset.
3. Achieved over 85% frame-level classification accuracy on validation data.
4. Integrated Grad-CAM to provide visual explanations of the model’s predictions by highlighting manipulated regions in fake frames.

## Methodologies <!--- do not change this line -->

- Extracted and preprocessed frames from videos using OpenCV (resizing, face detection, normalization).
- Labeled frames from SDFVD 2.0 as “real” or “fake” for supervised training.
- Used PyTorch with pretrained CNN architectures (ResNet18 and EfficientNet-B0) for transfer learning.
- Applied `CrossEntropyLoss` and optimized with `AdamW` to reduce overfitting.
- Aggregated frame-level predictions via average fake probability to classify entire videos.
- Applied Grad-CAM to visualize attention maps and interpret model decisions.

## Data Sources <!--- do not change this line -->

- **SDFVD 2.0: Small Scale Deep Fake Video Dataset**  
  A dataset containing 461 real and 461 fake videos with facial augmentations.  
  [Dataset on Mendeley](https://data.mendeley.com/datasets/zzb7jyy8w8/1)

## Technologies Used <!--- do not change this line -->

- Python
- PyTorch
- OpenCV
- TorchVision
- Grad-CAM (`pytorch-gradcam`)
- Google Colab
- Matplotlib / seaborn (for plotting results)

## Authors <!--- do not change this line -->

This project was completed in collaboration with:

- Michael Rosas Ceronio ([GitHub](https://github.com/michaelroscero)
- [Other teammate names and emails or GitHubs here]

Developed as part of the AI4ALL Ignite Program (2025 Cohort).
=======
A deep learning–based system for classifying real and deepfake videos using the EfficientNet-B0 backbone.  
The model processes video frame-by-frame, aggregates predictions, and outputs a probability score for deepfakes.  

## Features
- **Face-focused preprocessing** to target identity-specific features.
- **EfficientNet-B0** CNN architecture for efficient, high-accuracy classification.
- **Video inference pipeline** for frame extraction, prediction, and aggregation.
- Supports **MP4/H.264 videos** for easy compatibility.

## Dataset
- Based on **Small-scale Deepfake Forgery Video Dataset (SDFVD) 2.0**.
- Contains real and deepfake videos with built-in augmentation (rotation, scaling, brightness/contrast adjustments).
- Preprocessing crops frames to facial regions to improve detection.

## Installation
```bash
git clone https://github.com/yourusername/deepfake-detector.git
cd deepfake-detector
pip install -r requirements.txt
````

## Usage

### Training

```bash
python train.py
```

### Inference

Run the Gradio app for video upload and prediction:

```bash
python app.py
```

Or in Colab:

```python
!pip install -r requirements.txt
!python app.py
```

## Example

Upload a video and get:

```
Video is likely Fake (Average Fake Probability: 0.7321)
```

## Next Steps

* Improve accuracy with cleaner, more balanced datasets.
* Experiment with additional fine-tuning of backbone layers.
* Expand dataset diversity for better generalization.
>>>>>>> b440f984
<|MERGE_RESOLUTION|>--- conflicted
+++ resolved
@@ -1,53 +1,5 @@
 # Deepfake Detection with CNNs – AI4ALL Ignite
 
-<<<<<<< HEAD
-Built a deep learning pipeline to detect manipulated video content using the SDFVD 2.0 deepfake dataset. Leveraged OpenCV, PyTorch, and transfer learning (ResNet18 / EfficientNet) to extract facial frames and classify each as real or fake. Developed a full inference pipeline and model interpretability using Grad-CAM, all within AI4ALL’s Ignite accelerator.
-
-## Problem Statement <!--- do not change this line -->
-
-With the increasing realism of AI-generated videos, deepfakes threaten trust in digital media, political stability, and online safety. Accurately detecting such manipulated content is critical for safeguarding public discourse, protecting individuals from misinformation, and enabling content moderation systems.
-
-## Key Results <!--- do not change this line -->
-
-1. Built a complete video classification pipeline that detects deepfakes frame-by-frame and aggregates predictions for video-level inference.
-2. Trained a CNN model using ResNet18 and EfficientNet-B0 with over 900 real/fake videos from the SDFVD 2.0 dataset.
-3. Achieved over 85% frame-level classification accuracy on validation data.
-4. Integrated Grad-CAM to provide visual explanations of the model’s predictions by highlighting manipulated regions in fake frames.
-
-## Methodologies <!--- do not change this line -->
-
-- Extracted and preprocessed frames from videos using OpenCV (resizing, face detection, normalization).
-- Labeled frames from SDFVD 2.0 as “real” or “fake” for supervised training.
-- Used PyTorch with pretrained CNN architectures (ResNet18 and EfficientNet-B0) for transfer learning.
-- Applied `CrossEntropyLoss` and optimized with `AdamW` to reduce overfitting.
-- Aggregated frame-level predictions via average fake probability to classify entire videos.
-- Applied Grad-CAM to visualize attention maps and interpret model decisions.
-
-## Data Sources <!--- do not change this line -->
-
-- **SDFVD 2.0: Small Scale Deep Fake Video Dataset**  
-  A dataset containing 461 real and 461 fake videos with facial augmentations.  
-  [Dataset on Mendeley](https://data.mendeley.com/datasets/zzb7jyy8w8/1)
-
-## Technologies Used <!--- do not change this line -->
-
-- Python
-- PyTorch
-- OpenCV
-- TorchVision
-- Grad-CAM (`pytorch-gradcam`)
-- Google Colab
-- Matplotlib / seaborn (for plotting results)
-
-## Authors <!--- do not change this line -->
-
-This project was completed in collaboration with:
-
-- Michael Rosas Ceronio ([GitHub](https://github.com/michaelroscero)
-- [Other teammate names and emails or GitHubs here]
-
-Developed as part of the AI4ALL Ignite Program (2025 Cohort).
-=======
 A deep learning–based system for classifying real and deepfake videos using the EfficientNet-B0 backbone.  
 The model processes video frame-by-frame, aggregates predictions, and outputs a probability score for deepfakes.  
 
@@ -105,4 +57,3 @@
 * Improve accuracy with cleaner, more balanced datasets.
 * Experiment with additional fine-tuning of backbone layers.
 * Expand dataset diversity for better generalization.
->>>>>>> b440f984
